--- conflicted
+++ resolved
@@ -38,19 +38,9 @@
  */
 public class TraceChannelInterceptor extends AbstractTraceChannelInterceptor {
 
-<<<<<<< HEAD
-=======
 	private static final org.apache.commons.logging.Log log = LogFactory
 			.getLog(TraceChannelInterceptor.class);
 
-	@Deprecated
-	public TraceChannelInterceptor(Tracer tracer, TraceKeys traceKeys,
-			MessagingSpanTextMapExtractor spanExtractor,
-			MessagingSpanTextMapInjector spanInjector) {
-		super(tracer, traceKeys, spanExtractor, spanInjector);
-	}
-
->>>>>>> e9211e8b
 	public TraceChannelInterceptor(BeanFactory beanFactory) {
 		super(beanFactory);
 	}
